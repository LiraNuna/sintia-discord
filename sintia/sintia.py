--- conflicted
+++ resolved
@@ -506,15 +506,12 @@
             'lbs': 'pounds',
             'kg': 'kilograms',
             'g': 'grams',
-<<<<<<< HEAD
             'm': 'meters',
             'hPa': 'hectopascal',
             'inHg': 'inch of mercury',
             'inHg': 'inches of mercury',
             'inHg': 'inhg'
             'hPa': 'hpa'
-=======
->>>>>>> db0b69ac
         }
 
         conversions = {
@@ -555,18 +552,13 @@
             },
             'pounds': {
                 'kilograms': lambda kg: kg / 2.2046226218,
-<<<<<<< HEAD
-                'grams': lambda g: g * 453.59237,
-=======
                 'grams': lambda g: g / 0.0022046,
->>>>>>> db0b69ac
             },
             'kilograms': {
                 'pounds': lambda lbs: lbs * 2.2046226218,
                 'grams': lambda g: g * 1000,
             },
             'grams': {
-<<<<<<< HEAD
                 'pounds': lambda lbs: lbs / 0.0022046,
                 'kilograms': lambda kg: kg / 1000,
             },
@@ -575,10 +567,6 @@
             },
             'hPa': {
                 'inHg': lambda inHg: inHg / 3.38639,
-=======
-                'pounds': lambda lbs: lbs * 453.59237,
-                'kilograms': lambda kg: kg / 1000,
->>>>>>> db0b69ac
             },
         }
 
